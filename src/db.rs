--- conflicted
+++ resolved
@@ -225,7 +225,7 @@
             }
             if levels.len() <= 1 {
                 let prios = self.core.lvctl.inner.pick_compact_levels();
-                if prios.len() == 0 || prios[0].score < 1.0 {
+                if prios.is_empty() || prios[0].score < 1.0 {
                     info!("All tables consolidated into one level. Flattening done.");
                     return Ok(());
                 }
@@ -837,8 +837,7 @@
             .value_log()
             .pick_log(discard_ratio)
             .ok_or(Error::ErrNoRewrite)?;
-        let gc_result = self.do_run_gc(lf);
-        gc_result
+        self.do_run_gc(lf)
     }
 
     fn do_run_gc(&self, log_file: Arc<RwLock<Wal>>) -> Result<()> {
@@ -1067,318 +1066,4 @@
 }
 
 #[cfg(test)]
-<<<<<<< HEAD
-pub(crate) mod tests;
-
-#[cfg(test)]
-mod test {
-
-    use rand::distributions::{Alphanumeric, DistString};
-
-    use super::*;
-    use crate::{
-        test_tuil::{txn_delete, txn_set},
-        IteratorOptions,
-    };
-
-    #[test]
-    fn test_value_gc() {
-        let dir = tempdir::TempDir::new("gc-test").unwrap();
-        let mut opts = AgateOptions::default_for_test(dir.path());
-        opts.value_log_file_size = 1 << 20;
-        opts.base_table_size = 1 << 15;
-        opts.value_threshold = 1 << 10;
-
-        let db = opts.open().unwrap();
-
-        let sz = 32 << 10;
-        let mut txn = db.new_transaction(true);
-        for i in 0..100 {
-            let val = Alphanumeric.sample_string(&mut rand::thread_rng(), sz);
-            txn.set_entry(Entry::new(
-                Bytes::from(format!("key{:03}", i)),
-                Bytes::from(val),
-            ))
-            .unwrap();
-            if i % 20 == 0 {
-                txn.commit().unwrap();
-                txn = db.new_transaction(true);
-            }
-        }
-        txn.commit().unwrap();
-
-        for i in 0..45 {
-            txn_delete(&db, Bytes::from(format!("key{:03}", i)));
-        }
-
-        let log_file_path = {
-            let log_file = db.core.value_log().get_log_file(1).unwrap();
-            let log_file_gaurd = log_file.read().unwrap();
-            let path = log_file_gaurd.file_path().to_owned();
-
-            db.core.rewrite(&log_file_gaurd).unwrap();
-            path
-        };
-        assert!(!log_file_path.exists());
-
-        for i in 45..100 {
-            let key = Bytes::from(format!("key{:03}", i));
-            db.view(|txn| {
-                let item = txn.get(&key).unwrap();
-                let val = item.value();
-                assert_eq!(val.len(), sz);
-                Ok(())
-            })
-            .unwrap();
-        }
-    }
-
-    #[test]
-    fn test_value_gc2() {
-        let dir = tempdir::TempDir::new("gc-test").unwrap();
-        let mut opts = AgateOptions::default_for_test(dir.path());
-        opts.value_log_file_size = 1 << 20;
-        opts.base_table_size = 1 << 15;
-        opts.value_threshold = 1 << 10;
-
-        let db = opts.open().unwrap();
-
-        let sz = 32 << 10;
-        let mut txn = db.new_transaction(true);
-        for i in 0..100 {
-            let val = Alphanumeric.sample_string(&mut rand::thread_rng(), sz);
-            txn.set_entry(Entry::new(
-                Bytes::from(format!("key{:03}", i)),
-                Bytes::from(val),
-            ))
-            .unwrap();
-            if i % 20 == 0 {
-                txn.commit().unwrap();
-                txn = db.new_transaction(true);
-            }
-        }
-        txn.commit().unwrap();
-
-        for i in 0..5 {
-            txn_delete(&db, Bytes::from(format!("key{:03}", i)));
-        }
-
-        for i in 5..10 {
-            txn_set(
-                &db,
-                Bytes::from(format!("key{:03}", i)),
-                Bytes::from(format!("value{:03}", i)),
-                0,
-            );
-        }
-
-        let log_file_path = {
-            let log_file = db.core.value_log().get_log_file(1).unwrap();
-            let log_file_gaurd = log_file.read().unwrap();
-            let path = log_file_gaurd.file_path().to_owned();
-
-            db.core.rewrite(&log_file_gaurd).unwrap();
-            path
-        };
-        assert!(!log_file_path.exists());
-
-        for i in 0..5 {
-            let key = Bytes::from(format!("key{:03}", i));
-            db.view(|txn| {
-                match txn.get(&key) {
-                    Err(Error::KeyNotFound(_)) => {}
-                    _ => unreachable!(),
-                }
-                Ok(())
-            })
-            .unwrap();
-        }
-
-        for i in 5..10 {
-            let key = Bytes::from(format!("key{:03}", i));
-            db.view(|txn| {
-                let item = txn.get(&key).unwrap();
-                let val = item.value();
-                assert_eq!(val, Bytes::from(format!("value{:03}", i)));
-                Ok(())
-            })
-            .unwrap();
-        }
-
-        // Moved entries.
-        for i in 10..100 {
-            let key = Bytes::from(format!("key{:03}", i));
-            db.view(|txn| {
-                let item = txn.get(&key).unwrap();
-                let val = item.value();
-                assert_eq!(val.len(), sz);
-                Ok(())
-            })
-            .unwrap();
-        }
-    }
-
-    #[test]
-    fn test_value_gc3() {
-        let dir = tempdir::TempDir::new("gc-test").unwrap();
-        let mut opts = AgateOptions::default_for_test(dir.path());
-        opts.value_log_file_size = 1 << 20;
-        opts.base_table_size = 1 << 15;
-        opts.value_threshold = 1 << 10;
-
-        let db = opts.open().unwrap();
-
-        let sz = 32 << 10;
-        let mut txn = db.new_transaction(true);
-        let mut value3 = None;
-        for i in 0..100 {
-            let val = Alphanumeric.sample_string(&mut rand::thread_rng(), sz);
-            if i == 3 {
-                value3 = Some(val.clone());
-            }
-            txn.set_entry(Entry::new(
-                Bytes::from(format!("key{:03}", i)),
-                Bytes::from(val),
-            ))
-            .unwrap();
-            if i % 20 == 0 {
-                txn.commit().unwrap();
-                txn = db.new_transaction(true);
-            }
-        }
-        txn.commit().unwrap();
-
-        let it_opts = IteratorOptions {
-            prefetch_values: false,
-            prefetch_size: 0,
-            reverse: false,
-            ..Default::default()
-        };
-        let txn = db.new_transaction(true);
-        let mut iter = txn.new_iterator(&it_opts);
-
-        iter.rewind();
-        assert!(iter.valid());
-        let mut item = iter.item();
-        assert_eq!(Bytes::from("key000"), item.key);
-
-        iter.next();
-        assert!(iter.valid());
-        item = iter.item();
-        assert_eq!(Bytes::from("key001"), item.key);
-
-        iter.next();
-        assert!(iter.valid());
-        item = iter.item();
-        assert_eq!(Bytes::from("key002"), item.key);
-
-        // Like other tests, we pull out a logFile to rewrite it directly
-
-        let log_file_path = {
-            let log_file = db.core.value_log().get_log_file(1).unwrap();
-            let log_file_gaurd = log_file.read().unwrap();
-            let path = log_file_gaurd.file_path().to_owned();
-
-            db.core.rewrite(&log_file_gaurd).unwrap();
-            path
-        };
-        // the log file shoud exist as txn iterator is not released
-        assert!(log_file_path.exists());
-
-        iter.next();
-        assert!(iter.valid());
-        item = iter.item();
-        assert_eq!(Bytes::from("key003"), item.key);
-        let val = item.value();
-        assert_eq!(val, value3.unwrap());
-
-        drop(iter);
-        // now the log file shoud be deleted
-        assert!(!log_file_path.exists());
-    }
-
-    #[test]
-    fn test_value_gc4() {
-        let dir = tempdir::TempDir::new("gc-test").unwrap();
-        let mut opts = AgateOptions::default_for_test(dir.path());
-        opts.value_log_file_size = 1 << 20;
-        opts.base_table_size = 1 << 15;
-        opts.value_threshold = 1 << 10;
-
-        let db = opts.open().unwrap();
-
-        let sz = 128 << 10;
-        let mut txn = db.new_transaction(true);
-        for i in 0..24 {
-            let val = Alphanumeric.sample_string(&mut rand::thread_rng(), sz);
-            txn.set_entry(Entry::new(
-                Bytes::from(format!("key{:03}", i)),
-                Bytes::from(val),
-            ))
-            .unwrap();
-            if i % 3 == 0 {
-                txn.commit().unwrap();
-                txn = db.new_transaction(true);
-            }
-        }
-        txn.commit().unwrap();
-
-        for i in 0..8 {
-            txn_delete(&db, Bytes::from(format!("key{:03}", i)));
-        }
-
-        for i in 8..16 {
-            txn_set(
-                &db,
-                Bytes::from(format!("key{:03}", i)),
-                Bytes::from(format!("value{:03}", i)),
-                0,
-            );
-        }
-
-        let (log_file_path, log_file_path2) = {
-            let log_file = db.core.value_log().get_log_file(1).unwrap();
-            let log_file_gaurd = log_file.read().unwrap();
-            let path = log_file_gaurd.file_path().to_owned();
-            db.core.rewrite(&log_file_gaurd).unwrap();
-
-            let log_file = db.core.value_log().get_log_file(2).unwrap();
-            let log_file_gaurd = log_file.read().unwrap();
-            let path2 = log_file_gaurd.file_path().to_owned();
-            db.core.rewrite(&log_file_gaurd).unwrap();
-
-            (path, path2)
-        };
-        assert!(!log_file_path.exists());
-        assert!(!log_file_path2.exists());
-        drop(db);
-
-        let db = opts.open().unwrap();
-        for i in 0..8 {
-            let key = Bytes::from(format!("key{:03}", i));
-            db.view(|txn| {
-                match txn.get(&key) {
-                    Err(Error::KeyNotFound(_)) => {}
-                    _ => unreachable!(),
-                }
-                Ok(())
-            })
-            .unwrap();
-        }
-        for i in 8..16 {
-            let key = Bytes::from(format!("key{:03}", i));
-            db.view(|txn| {
-                let item = txn.get(&key).unwrap();
-                let val = item.value();
-                assert_eq!(val, Bytes::from(format!("value{:03}", i)));
-                Ok(())
-            })
-            .unwrap();
-        }
-    }
-
-    // discard stats
-}
-=======
-pub(crate) mod tests;
->>>>>>> e5bc62b0
+pub(crate) mod tests;