use std::{
    collections::{HashMap, HashSet},
    iter::FromIterator,
    ops::{Deref, DerefMut},
    os::unix::prelude::MetadataExt,
    path::{Path, PathBuf},
    sync::{
        atomic::{AtomicBool, AtomicU32, Ordering},
        Arc, RwLock, RwLockReadGuard,
    },
};

use bytes::{Bytes, BytesMut};
use log::{debug, error, info};

use crate::{
    discard::DiscardStats,
    entry::Entry,
    error,
    value::{self, Request, ValuePointer},
    wal::{Header, Wal},
    AgateOptions, Error, Result,
};

fn vlog_file_path(dir: impl AsRef<Path>, fid: u32) -> PathBuf {
    dir.as_ref().join(format!("{:06}.vlog", fid))
}

struct ValueLogInner {
    /// `files_map` stores mapping from value log ID to WAL object.
    ///
    /// As we would concurrently read WAL, we need to wrap it with `RwLock`.
    /// TODO: use scheme like memtable to separate current vLog
    /// and previous logs, so as to reduce usage of `RwLock`.
    pub(crate) files_map: HashMap<u32, Arc<RwLock<Wal>>>,
    /// maximum file ID opened
    pub(crate) max_fid: u32,
    pub(crate) files_to_delete: Vec<u32>,
    num_entries_written: u32,
}

impl ValueLogInner {
    fn new() -> Self {
        Self {
            files_map: HashMap::new(),
            max_fid: 0,
            files_to_delete: vec![],
            num_entries_written: 0,
        }
    }

    fn drop_no_fail(&mut self) -> Result<()> {
        for wal in &mut self.files_map.values_mut() {
            let mut wal = wal.write()?;
            wal.mark_close_and_save();
        }

        Ok(())
    }
}

impl Drop for ValueLogInner {
    fn drop(&mut self) {
        crate::util::no_fail(self.drop_no_fail(), "ValueLog::ValueLogInner::drop");
    }
}

/// ValueLog stores all value logs of an agatedb instance.
pub struct ValueLog {
    /// value log directory
    dir_path: PathBuf,
    /// value log file mapping, use `RwLock` to support concurrent read
    pub(crate) inner: Arc<RwLock<ValueLogInner>>,
    /// offset of next write
    writeable_log_offset: AtomicU32,
    opts: AgateOptions,

    gc_running: AtomicBool,
    discard_stats: DiscardStats,
}

impl ValueLog {
    /// Create value logs from agatedb options.
    /// If agate is created with in-memory mode, this function will return `None`.
    pub fn new(opts: AgateOptions) -> Result<Option<Self>> {
        let inner = if opts.in_memory {
            None
        } else {
            let inner = Self {
                discard_stats: DiscardStats::init_discard_stats(opts.clone())?,
                inner: Arc::new(RwLock::new(ValueLogInner::new())),
                dir_path: opts.value_dir.clone(),
                opts,
                writeable_log_offset: AtomicU32::new(0),
                gc_running: AtomicBool::new(false),
            };

            // TODO: garbage collection
            inner.open()?;
            Some(inner)
        };

        Ok(inner)
    }

    fn file_path(&self, fid: u32) -> PathBuf {
        vlog_file_path(&self.dir_path, fid)
    }

    /// Opens all vlog and put them into files map.
    ///
    /// Returns OK if there is no error.
    /// Returns Error when there are duplicated files or vlog file with invalid file name.
    fn populate_files_map(&self) -> Result<()> {
        let dir = std::fs::read_dir(&self.dir_path)?;
        let mut inner = self.inner.write().unwrap();
        for file in dir {
            let file = file?;
            match file.file_name().into_string() {
                Ok(filename) => {
                    if filename.ends_with(".vlog") {
                        let fid: u32 = filename[..filename.len() - 5].parse().map_err(|err| {
                            Error::InvalidFilename(format!("failed to parse file ID {:?}", err))
                        })?;
                        let wal = Wal::open(fid, file.path(), self.opts.clone())?;
                        let wal = Arc::new(RwLock::new(wal));
                        if inner.files_map.insert(fid, wal).is_some() {
                            return Err(Error::InvalidFilename(format!(
                                "duplicated vlog found {}",
                                fid
                            )));
                        }
                        if inner.max_fid < fid {
                            inner.max_fid = fid;
                        }
                    }
                }
                Err(filename) => {
                    return Err(Error::InvalidFilename(format!(
                        "Unrecognized filename {:?}",
                        filename
                    )));
                }
            }
        }
        Ok(())
    }

    /// Creates a new vlog file.
    fn create_vlog_file(&self) -> Result<(u32, Arc<RwLock<Wal>>)> {
        let mut inner = self.inner.write().unwrap();
        let fid = inner.max_fid + 1;
        let path = self.file_path(fid);
        let wal = Wal::open(fid, path, self.opts.clone())?;
        // TODO: only create new files
        let wal = Arc::new(RwLock::new(wal));
        assert!(inner.files_map.insert(fid, wal.clone()).is_none());
        assert!(inner.max_fid < fid);
        inner.max_fid = fid;
        // TODO: add vlog header
        self.writeable_log_offset
            .store(0, std::sync::atomic::Ordering::SeqCst);
        inner.num_entries_written = 0;
        Ok((fid, wal))
    }

    /// Gets sorted valid vlog files' ID set.
    fn sorted_fids(&self) -> Vec<u32> {
        let inner = self.inner.read().unwrap();
        let to_be_deleted: HashSet<u32> = HashSet::from_iter(inner.files_to_delete.iter().cloned());
        let mut result = inner
            .files_map
            .keys()
            .filter(|k| !to_be_deleted.contains(k))
            .cloned()
            .collect::<Vec<u32>>();
        // Hold read lock as short as we can
        drop(inner);

        // cargo clippy suggests using `sort_unstable`
        result.sort_unstable();
        result
    }

    /// Open value log directory
    fn open(&self) -> Result<()> {
        self.populate_files_map()?;
        // TODO: find empty files and iterate vlogs
        self.create_vlog_file()?;
        Ok(())
    }

    fn w_offset(&self) -> u32 {
        self.writeable_log_offset
            .load(std::sync::atomic::Ordering::SeqCst)
    }

    /// Write requests to vlog, and put vlog pointers back in `Request`.
    /// `write` should not be called concurrently, otherwise this will lead to wrong result.
    pub fn write(&self, requests: &mut [Request]) -> Result<()> {
        let result = self.write_inner(requests);
        if self.opts.sync_writes {
            let inner = self.inner.read().unwrap();
            let current_log_id = inner.max_fid;
            let current_log_ptr = inner.files_map.get(&current_log_id).unwrap().clone();
            let mut current_log = current_log_ptr.write().unwrap();
            drop(inner);
            current_log.sync()?;
        }
        result
    }

    pub fn write_inner(&self, requests: &mut [Request]) -> Result<()> {
        let inner = self.inner.read().unwrap();
        let mut current_log_id = inner.max_fid;
        let mut current_log = inner.files_map.get(&current_log_id).unwrap().clone();
        drop(inner);

        // `write` is called serially. There won't be two routines concurrently
        // calling this function. Therefore, we could bypass a lot of lock schemes
        // in this function.
        let write = |buf: &[u8], current_log_lck: &RwLock<Wal>| -> Result<()> {
            if buf.is_empty() {
                return Ok(());
            }
            let n = buf.len() as u32;
            let start = self
                .writeable_log_offset
                .fetch_add(n, std::sync::atomic::Ordering::SeqCst);
            let end_offset = start + n;

            // expand file size if space is not enough
            // TODO: handle value >= 4GB case
            let mut current_log = current_log_lck.write().unwrap();
            if end_offset >= current_log.size() {
                current_log.set_len(end_offset as u64)?;
            }
            // As `start..end_offset` is only used by current write routine, we
            // could safely unlock the log lock and copy data inside.
            let ptr = current_log.data()[start as usize..end_offset as usize].as_mut_ptr();
            drop(current_log);
            unsafe {
                std::ptr::copy_nonoverlapping(buf.as_ptr(), ptr, buf.len());
            }
            // ensure data are flushed to main memory
            std::sync::atomic::fence(std::sync::atomic::Ordering::SeqCst);

            let mut current_log = current_log_lck.write().unwrap();
            current_log.set_size(end_offset);
            drop(current_log);
            Ok(())
        };

        // `to_disk` returns `true` if we need a new vLog.
        let to_disk = |current_log: &RwLock<Wal>| -> Result<bool> {
            let inner = self.inner.read().unwrap();
            if self.w_offset() as u64 > self.opts.value_log_file_size
                || inner.num_entries_written > self.opts.value_log_max_entries
            {
                let mut current_log = current_log.write().unwrap();
                current_log.done_writing(self.w_offset())?;
                Ok(true)
            } else {
                Ok(false)
            }
        };

        let mut buf = BytesMut::new();
        for req in requests.iter_mut() {
            req.ptrs.clear();

            let mut written = 0;

            for mut entry in req.entries.iter_mut() {
                buf.clear();

                if self.opts.skip_vlog(entry) {
                    req.ptrs.push(ValuePointer::default());
                    continue;
                }

                let mut p = ValuePointer {
                    file_id: current_log_id,
                    offset: self.w_offset(),
                    ..Default::default()
                };

                let orig_meta = entry.meta;
                entry.meta &= !(value::VALUE_FIN_TXN | value::VALUE_TXN);

                let plen = Wal::encode_entry(&mut buf, entry);
                entry.meta = orig_meta;
                p.len = plen as u32;
                req.ptrs.push(p);
                write(&buf, &current_log)?;

                written += 1;
            }

            if to_disk(&current_log)? {
                let (log_id, log) = self.create_vlog_file()?;
                current_log_id = log_id;
                current_log = log;
            }

            let mut inner = self.inner.write().unwrap();
            inner.num_entries_written += written;
        }

        if to_disk(&current_log)? {
            self.create_vlog_file()?;
        }
        Ok(())
    }

    fn get_file(&self, value_ptr: &ValuePointer) -> Result<Arc<RwLock<Wal>>> {
        let inner = self.inner.read().unwrap();
        let file = inner.files_map.get(&value_ptr.file_id).cloned();
        if let Some(file) = file {
            let max_fid = inner.max_fid;
            if value_ptr.file_id == max_fid {
                let current_offset = self.w_offset();
                if value_ptr.offset >= current_offset {
                    return Err(Error::InvalidLogOffset(value_ptr.offset, current_offset));
                }
            }
            // If the file is not current log, we cannot get file size without acquiring lock.
            // Therefore, we don't check for offset overflow.
            Ok(file)
        } else {
            Err(Error::VlogNotFound(value_ptr.file_id))
        }
    }

    /// Read data from vlogs.
    /// The returned value is a `Bytes`, including the whole entry.
    /// You may need to manually decode it with `Wal::decode_wntry`.
    ///
    /// TODO: let user to decide when to unlock instead of blocking.
    /// TODO: return header together with k-v pair.
    pub(crate) fn read(&self, value_ptr: ValuePointer) -> Result<Bytes> {
        let log_file = self.get_file(&value_ptr)?;
        let r = log_file.read().unwrap();
        let mut buf = r.read(&value_ptr)?;
        let original_buf = buf.slice(..);
        drop(r);

        // TODO: verify checksum

        let mut header = Header::default();
        header.decode(&mut buf)?;
        let kv = buf;

        if (kv.len() as u32) < header.key_len + header.value_len {
            return Err(error::Error::InvalidValuePointer {
                vptr: value_ptr,
                kvlen: kv.len(),
                range: header.key_len..header.key_len + header.value_len,
            });
        }
        Ok(original_buf)
    }

<<<<<<< HEAD
    pub(crate) fn run_gc(&self, discard_ratio: f64) -> Result<()> {
        // spadea(todo): downgrade ordering
        let _ = self
            .gc_running
            .compare_exchange(false, true, Ordering::SeqCst, Ordering::SeqCst)
            .map_err(|_| Error::ErrRejected)?;

        let lf = self.pick_log(discard_ratio).ok_or(Error::ErrNoRewrite)?;
        let gc_result = self.do_run_gc(lf);

        self.gc_running.store(false, Ordering::SeqCst);
        gc_result
=======
    pub(crate) fn get_log_file(&self, fid: u32) -> Option<Arc<RwLock<Wal>>> {
        self.inner.read().unwrap().files_map.get(&fid).cloned()
    }

    pub(crate) fn run_gc(&self, _discard_ratio: f64) -> Result<()> {
        unimplemented!()
>>>>>>> 1f3f315d
    }

    fn pick_log(&self, discard_ratio: f64) -> Option<Arc<RwLock<Wal>>> {
        let inner = self.inner.read().unwrap();

        loop {
            // Pick a candidate that contains the largest amount of discardable data
            let (fid, discard) = self.discard_stats.max_discard();

            // max_discard will return fid=0 if it doesn't have any discard data. The
            // vlog files start from 1.
            if fid == 0 {
                info!("No file with discard stats");
            }
            let lf = match inner.files_map.get(&fid) {
                Some(lf) => lf.read().unwrap(),
                None => {
                    // This file was deleted but it's discard stats increased because of compactions. The file
                    // doesn't exist so we don't need to do anything. Skip it and retry.
                    self.discard_stats.update(fid, -1);
                    continue;
                }
            };

            let file_size = match lf.file().metadata() {
                Ok(meta) => meta.size(),
                Err(e) => {
                    error!(
                        "Unable to get stats for value log fid: {} err: {:?}",
                        fid, e
                    );
                    return None;
                }
            };

            let thr = file_size as f64 * discard_ratio;
            // rust does not support comparison between float
            if discard < thr as u64 {
                debug!(
                    "Discard: {} less than threshold: {} for file: {:?}",
                    discard,
                    thr,
                    lf.file_path()
                );
                return None;
            }

            if fid < inner.max_fid {
                info!(
                    "Found value log max discard fid: {} discard: {}",
                    fid, discard
                );

                return Some(inner.files_map.get(&fid).unwrap().clone());
            }

            return None;
        }
    }

    fn do_run_gc(&self, log_file: Arc<RwLock<Wal>>) -> Result<()> {
        // spadea(todo): port span
        let log_file = log_file.read().unwrap();
        let fid = log_file.file_id();
        self.rewrite(&log_file)?;
        // Remove the file from discardStats.
        self.discard_stats.update(fid, -1);
        Ok(())
    }

    fn rewrite(&self, log_file: &RwLockReadGuard<Wal>) -> Result<()> {
        let mut inner = self.inner.write().unwrap();
        let fid = log_file.file_id();
        if inner
            .files_to_delete
            .iter()
            .find(|id| **id == fid)
            .is_some()
        {
            return Err(Error::Other(format!(
                "value log file already marked for deletion fid {}",
                fid
            )));
        }

        let max_fid = inner.max_fid;
        assert!(fid < max_fid);

        info!("Rewriting fid: {}", fid);
        let mut wb: Vec<Entry> = Vec::with_capacity(1000);
        let mut size = 0;

        Ok(())
    }

    pub(crate) fn discard_stats(&self) -> &DiscardStats {
        &self.discard_stats
    }
}

pub struct ValueLogWrapper(pub Arc<Option<ValueLog>>);

impl Deref for ValueLogWrapper {
    type Target = Arc<Option<ValueLog>>;

    fn deref(&self) -> &Self::Target {
        &self.0
    }
}

impl DerefMut for ValueLogWrapper {
    fn deref_mut(&mut self) -> &mut Self::Target {
        &mut self.0
    }
}

impl Drop for ValueLogWrapper {
    fn drop(&mut self) {
        // it is last second one (the last is hold by db)
        if Arc::strong_count(&self.0) > 2 {
            return;
        }

        unimplemented!()
    }
}

#[cfg(test)]
mod tests {
    use tempfile::tempdir;
    use value::VALUE_POINTER;

    use super::*;
    use crate::entry::Entry;

    #[test]
    fn test_value_basic() {
        let mut opts = AgateOptions::default();
        let tmp_dir = tempdir().unwrap();
        opts.value_dir = tmp_dir.path().to_path_buf();
        opts.value_threshold = 32;
        opts.value_log_file_size = 1024;
        let vlog = ValueLog::new(opts.clone()).unwrap().unwrap();

        let val1 = b"sampleval012345678901234567890123";
        let val2 = b"samplevalb012345678901234567890123";

        assert!(val1.len() > opts.value_threshold);

        let mut e1 = Entry::new(
            Bytes::from_static(b"samplekey"),
            Bytes::copy_from_slice(val1),
        );
        e1.meta = VALUE_POINTER;
        let mut e2 = Entry::new(
            Bytes::from_static(b"samplekeyb"),
            Bytes::copy_from_slice(val2),
        );
        e2.meta = VALUE_POINTER;

        let mut reqs = vec![Request {
            entries: vec![e1, e2],
            ptrs: vec![],
            done: None,
        }];

        vlog.write(&mut reqs).unwrap();
        let req = reqs.pop().unwrap();
        assert_eq!(req.ptrs.len(), 2);

        let mut buf1 = vlog.read(req.ptrs[0].clone()).unwrap();
        let mut buf2 = vlog.read(req.ptrs[1].clone()).unwrap();

        let e1 = Wal::decode_entry(&mut buf1).unwrap();
        let e2 = Wal::decode_entry(&mut buf2).unwrap();

        assert_eq!(&e1.key[..], b"samplekey");
        assert_eq!(&e1.value[..], val1);

        assert_eq!(&e2.key[..], b"samplekeyb");
        assert_eq!(&e2.value[..], val2);
    }
}<|MERGE_RESOLUTION|>--- conflicted
+++ resolved
@@ -5,8 +5,8 @@
     os::unix::prelude::MetadataExt,
     path::{Path, PathBuf},
     sync::{
-        atomic::{AtomicBool, AtomicU32, Ordering},
-        Arc, RwLock, RwLockReadGuard,
+        atomic::{AtomicBool, AtomicU32},
+        Arc, RwLock,
     },
 };
 
@@ -15,7 +15,6 @@
 
 use crate::{
     discard::DiscardStats,
-    entry::Entry,
     error,
     value::{self, Request, ValuePointer},
     wal::{Header, Wal},
@@ -26,7 +25,7 @@
     dir.as_ref().join(format!("{:06}.vlog", fid))
 }
 
-struct ValueLogInner {
+pub(crate) struct ValueLogInner {
     /// `files_map` stores mapping from value log ID to WAL object.
     ///
     /// As we would concurrently read WAL, we need to wrap it with `RwLock`.
@@ -361,30 +360,11 @@
         Ok(original_buf)
     }
 
-<<<<<<< HEAD
-    pub(crate) fn run_gc(&self, discard_ratio: f64) -> Result<()> {
-        // spadea(todo): downgrade ordering
-        let _ = self
-            .gc_running
-            .compare_exchange(false, true, Ordering::SeqCst, Ordering::SeqCst)
-            .map_err(|_| Error::ErrRejected)?;
-
-        let lf = self.pick_log(discard_ratio).ok_or(Error::ErrNoRewrite)?;
-        let gc_result = self.do_run_gc(lf);
-
-        self.gc_running.store(false, Ordering::SeqCst);
-        gc_result
-=======
     pub(crate) fn get_log_file(&self, fid: u32) -> Option<Arc<RwLock<Wal>>> {
         self.inner.read().unwrap().files_map.get(&fid).cloned()
     }
 
-    pub(crate) fn run_gc(&self, _discard_ratio: f64) -> Result<()> {
-        unimplemented!()
->>>>>>> 1f3f315d
-    }
-
-    fn pick_log(&self, discard_ratio: f64) -> Option<Arc<RwLock<Wal>>> {
+    pub(crate) fn pick_log(&self, discard_ratio: f64) -> Option<Arc<RwLock<Wal>>> {
         let inner = self.inner.read().unwrap();
 
         loop {
@@ -442,43 +422,15 @@
         }
     }
 
-    fn do_run_gc(&self, log_file: Arc<RwLock<Wal>>) -> Result<()> {
-        // spadea(todo): port span
-        let log_file = log_file.read().unwrap();
-        let fid = log_file.file_id();
-        self.rewrite(&log_file)?;
-        // Remove the file from discardStats.
-        self.discard_stats.update(fid, -1);
-        Ok(())
-    }
-
-    fn rewrite(&self, log_file: &RwLockReadGuard<Wal>) -> Result<()> {
-        let mut inner = self.inner.write().unwrap();
-        let fid = log_file.file_id();
-        if inner
-            .files_to_delete
-            .iter()
-            .find(|id| **id == fid)
-            .is_some()
-        {
-            return Err(Error::Other(format!(
-                "value log file already marked for deletion fid {}",
-                fid
-            )));
-        }
-
-        let max_fid = inner.max_fid;
-        assert!(fid < max_fid);
-
-        info!("Rewriting fid: {}", fid);
-        let mut wb: Vec<Entry> = Vec::with_capacity(1000);
-        let mut size = 0;
-
-        Ok(())
-    }
-
     pub(crate) fn discard_stats(&self) -> &DiscardStats {
         &self.discard_stats
+    }
+
+    pub(crate) fn delete_log_file(&self, log_file: Arc<RwLock<Wal>>) -> Result<()> {
+        self.discard_stats
+            .update(log_file.read().unwrap().file_id(), -1);
+
+        Ok(())
     }
 }
 
@@ -500,12 +452,31 @@
 
 impl Drop for ValueLogWrapper {
     fn drop(&mut self) {
+        if self.0.as_ref().is_none() {
+            return;
+        }
         // it is last second one (the last is hold by db)
+        println!("{}", Arc::strong_count(&self.0));
         if Arc::strong_count(&self.0) > 2 {
             return;
         }
 
-        unimplemented!()
+        let mut log_files = vec![];
+        {
+            let mut inner = self.0.as_ref().as_ref().unwrap().inner.write().unwrap();
+            let files_to_delete = std::mem::take(&mut inner.files_to_delete);
+            for fid in files_to_delete {
+                log_files.push(inner.files_map.remove(&fid).unwrap());
+            }
+        }
+
+        for log_file in log_files {
+            self.as_ref()
+                .as_ref()
+                .unwrap()
+                .delete_log_file(log_file)
+                .unwrap();
+        }
     }
 }
 
